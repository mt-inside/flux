package platform

import (
	"fmt"
	"time"

	"github.com/go-kit/kit/metrics"
	"github.com/go-kit/kit/metrics/prometheus"
	stdprometheus "github.com/prometheus/client_golang/prometheus"

	"github.com/weaveworks/flux"
	fluxmetrics "github.com/weaveworks/flux/metrics"
)

type Metrics struct {
	RequestDuration metrics.Histogram
}

func NewMetrics() Metrics {
	return Metrics{
		RequestDuration: prometheus.NewHistogramFrom(stdprometheus.HistogramOpts{
			Namespace: "flux",
			Subsystem: "platform",
			Name:      "request_duration_seconds",
			Help:      "Request duration in seconds.",
			Buckets:   stdprometheus.DefBuckets,
		}, []string{fluxmetrics.LabelMethod, fluxmetrics.LabelSuccess}),
	}
}

type instrumentedPlatform struct {
	p Platform
	m Metrics
}

func Instrument(p Platform, m Metrics) Platform {
	return &instrumentedPlatform{p, m}
}

func (i *instrumentedPlatform) AllServices(maybeNamespace string, ignored flux.ServiceIDSet) (svcs []Service, err error) {
	defer func(begin time.Time) {
		i.m.RequestDuration.With(
			fluxmetrics.LabelMethod, "AllServices",
			fluxmetrics.LabelSuccess, fmt.Sprint(err == nil),
		).Observe(time.Since(begin).Seconds())
	}(time.Now())
	return i.p.AllServices(maybeNamespace, ignored)
}

func (i *instrumentedPlatform) SomeServices(ids []flux.ServiceID) (svcs []Service, err error) {
	defer func(begin time.Time) {
		i.m.RequestDuration.With(
			fluxmetrics.LabelMethod, "SomeServices",
			fluxmetrics.LabelSuccess, fmt.Sprint(err == nil),
		).Observe(time.Since(begin).Seconds())
	}(time.Now())
	return i.p.SomeServices(ids)
}

func (i *instrumentedPlatform) Apply(defs []ServiceDefinition) (err error) {
	defer func(begin time.Time) {
		i.m.RequestDuration.With(
<<<<<<< HEAD
			LabelMethod, "Apply",
			LabelSuccess, fmt.Sprint(err == nil),
=======
			fluxmetrics.LabelMethod, "Release",
			fluxmetrics.LabelSuccess, fmt.Sprint(err == nil),
>>>>>>> e02dc33f
		).Observe(time.Since(begin).Seconds())
	}(time.Now())
	return i.p.Apply(defs)
}

func (i *instrumentedPlatform) Ping() (err error) {
	defer func(begin time.Time) {
		i.m.RequestDuration.With(
			fluxmetrics.LabelMethod, "Ping",
			fluxmetrics.LabelSuccess, fmt.Sprint(err == nil),
		).Observe(time.Since(begin).Seconds())
	}(time.Now())
	return i.p.Ping()
}

// BusMetrics has metrics for messages buses.
type BusMetrics struct {
	KickCount metrics.Counter
}

func NewBusMetrics() BusMetrics {
	return BusMetrics{
		KickCount: prometheus.NewCounterFrom(stdprometheus.CounterOpts{
			Namespace: "flux",
			Subsystem: "bus",
			Name:      "kick_total",
			Help:      "Count of bus subscriptions kicked off by a newer subscription.",
		}, []string{fluxmetrics.LabelInstanceID}),
	}
}

func (m BusMetrics) IncrKicks(inst flux.InstanceID) {
	m.KickCount.With(fluxmetrics.LabelInstanceID, string(inst)).Add(1)
}<|MERGE_RESOLUTION|>--- conflicted
+++ resolved
@@ -60,13 +60,8 @@
 func (i *instrumentedPlatform) Apply(defs []ServiceDefinition) (err error) {
 	defer func(begin time.Time) {
 		i.m.RequestDuration.With(
-<<<<<<< HEAD
-			LabelMethod, "Apply",
-			LabelSuccess, fmt.Sprint(err == nil),
-=======
-			fluxmetrics.LabelMethod, "Release",
+			fluxmetrics.LabelMethod, "Apply",
 			fluxmetrics.LabelSuccess, fmt.Sprint(err == nil),
->>>>>>> e02dc33f
 		).Observe(time.Since(begin).Seconds())
 	}(time.Now())
 	return i.p.Apply(defs)
