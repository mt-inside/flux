--- conflicted
+++ resolved
@@ -52,13 +52,11 @@
 	if err != nil {
 		return "", nil, err
 	}
-<<<<<<< HEAD
-	logStatus("Found %d services.", len(updates))
 
 	// If the request was for a specific service and the service was
 	// not in the cluster, then add a result with a skipped status
 	for _, v := range spec.ServiceSpecs {
-		if v == flux.ServiceSpecAll {
+		if v == update.ServiceSpecAll {
 			continue
 		}
 		id, err := v.AsID()
@@ -66,15 +64,12 @@
 			continue
 		}
 		if _, ok := results[id]; !ok {
-			results[id] = flux.ServiceResult{
-				Status: flux.ReleaseStatusSkipped,
+			results[id] = update.ServiceResult{
+				Status: update.ReleaseStatusSkipped,
 				Error:  NotInRepo,
 			}
 		}
 	}
-	report(results)
-=======
->>>>>>> 37acdb16
 
 	// Look up images, and calculate updates, if we've been asked to
 	if spec.ImageSpec != update.ImageSpecNone {
